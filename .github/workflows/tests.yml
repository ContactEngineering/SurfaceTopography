--- conflicted
+++ resolved
@@ -35,17 +35,12 @@
         sudo apt-get install -y python3-dev python3-pip libfftw3-dev libopenblas-dev
         if [ "${{ matrix.mpi }}" == "yes" ]; then sudo apt-get install openmpi-bin libopenmpi-dev libfftw3-mpi-dev libhdf5-mpi-dev libpnetcdf-dev libnetcdf-pnetcdf-dev; fi
         if [ "${{ matrix.mpi }}" == "yes" ]; then CC=mpicc python3 -m pip install -v --no-binary mpi4py mpi4py==${{ matrix.mpi4py-version }}; fi
-<<<<<<< HEAD
-        python3 -m pip install -r requirements.txt --no-binary setuptools_scm
-        if [ "${{ matrix.mpi }}" == "yes" ]; then NETCDF4_DIR=/usr/lib/x86_64-linux-gnu/netcdf/pnetcdf CC=mpicc python3 -m pip install -v --no-binary netCDF4 netCDF4==${{ matrix.netcdf4-python-version }}; fi
-        python3 -m pip install ContactMechanics
-        # ContactMechanics Needed for some tests of rms half derivative
-=======
         python3 -m pip install -r requirements.txt --no-binary setuptools_scm --no-binary numpy
         if [ "${{ matrix.mpi }}" == "yes" ]; then NETCDF4_DIR=/usr/lib/x86_64-linux-gnu/netcdf/pnetcdf CC=mpicc python3 -m pip install -v --no-binary netCDF4 netCDF4==${{ matrix.netcdf4-python-version }}; fi
         # Testing requirements
         python3 -m pip install pytest runtests>=0.0.28
->>>>>>> f60e7b4d
+        python3 -m pip install ContactMechanics
+        # ContactMechanics Needed for some tests of rms half derivative
         python3 -m pip list
 
     - name: Build extension module
