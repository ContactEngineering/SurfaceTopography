--- conflicted
+++ resolved
@@ -317,23 +317,6 @@
             result = scipy.optimize.minimize(fun, x0=disp_scale*disp0,
                                              method=method, jac=gradient,
                                              callback=callback, **kwargs)
-<<<<<<< HEAD
-=======
-        self.offset = offset
-        self.disp = self.shape_minimisation_output(result.x*disp_scale)
-        self.evaluate(self.disp, offset, forces=gradient)
-        result.x = self.shape_minimisation_output(result.x)
-        result.jac = self.shape_minimisation_output(result.jac)
-        self.substrate.check(force=self.interaction.force)
-        # the variable (= imposed by the minimzer) is here the displacement,
-        # in contrast to Polonsky and Keer where it is the pressure.
-        # Grad(objective) = substrate.force + interaction.force
-        # norm(Grad(objective))< numerical tolerance
-        # We can ensure that interaction.force is zero at the boundary by
-        # adapting the geometry and the potential (cutoff)
-        # substrate.force will still be nonzero within the numerical tolerance
-        # given by the convergence criterion.
->>>>>>> 0ee0f692
 
         self._update_state(offset, result, gradient, disp_scale)
         return result
