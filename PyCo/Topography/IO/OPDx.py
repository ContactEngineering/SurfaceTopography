--- conflicted
+++ resolved
@@ -104,16 +104,12 @@
 
             self._default_channel = list(self._channels.keys()).index(default_channel_name)
 
-<<<<<<< HEAD
+
         finally:
             if not already_open:
                 f.close()
 
     def topography(self, channel=None, physical_sizes=None, height_scale_factor=None, info={},
-=======
-    def topography(self, channel=None, physical_sizes=None,
-                   height_scale_factor=None, info={}, periodic=False,
->>>>>>> dca3a30b
                    subdomain_locations=None, nb_subdomain_grid_pts=None):
         if subdomain_locations is not None or nb_subdomain_grid_pts is not None:
             raise RuntimeError('This reader does not support MPI parallelization.')
