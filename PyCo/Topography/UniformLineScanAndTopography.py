--- conflicted
+++ resolved
@@ -115,15 +115,11 @@
 
     @property
     def pixel_size(self):
-<<<<<<< HEAD
-        return (self.size[0]/ self.resolution[0],)
-=======
-        return self._size / len(self._heights),
->>>>>>> 8a0432b8
+        return (self.size[0] / self.resolution[0],)
 
     @property
     def area_per_pt(self):
-        return self._size / len(self._heights)
+        return self.pixel_size
 
     @property
     def has_undefined_data(self):
@@ -352,15 +348,12 @@
     def positions(self):
         return self.parent_topography.positions()
 
-<<<<<<< HEAD
-=======
     def positions_and_heights(self):
         if self.dim == 1:
             return self.positions(), self.heights()
         else:
             return (*self.positions(), self.heights())
 
->>>>>>> 8a0432b8
     def squeeze(self):
         if self.dim == 1:
             return UniformLineScan(self.heights(), self.size, periodic=self.is_periodic, info=self.info)
@@ -436,13 +429,9 @@
                 self._coeffs = a0, a1
             elif self._detrend_mode == 'slope':
                 sl = self.parent_topography.derivative(1).mean()
-<<<<<<< HEAD
-                self._coeffs = [self.parent_topography.mean(), sl]
-=======
                 n, = self.resolution
                 s, = self.size
                 self._coeffs = [self.parent_topography.mean() - sl * s * (n - 1) / (2 * n), sl * s]
->>>>>>> 8a0432b8
             elif self._detrend_mode == 'curvature':
                 x, y = self.parent_topography.positions_and_heights()
                 a2, a1, a0 = np.polyfit(x / self.parent_topography.size, y, 2)
