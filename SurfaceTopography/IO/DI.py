#
# Copyright 2019-2020 Lars Pastewka
#           2020 Michael Röttger
#           2019 Antoine Sanner
#
# ### MIT license
#
# Permission is hereby granted, free of charge, to any person obtaining a copy
# of this software and associated documentation files (the "Software"), to deal
# in the Software without restriction, including without limitation the rights
# to use, copy, modify, merge, publish, distribute, sublicense, and/or sell
# copies of the Software, and to permit persons to whom the Software is
# furnished to do so, subject to the following conditions:
#
# The above copyright notice and this permission notice shall be included in
# all copies or substantial portions of the Software.
#
# THE SOFTWARE IS PROVIDED "AS IS", WITHOUT WARRANTY OF ANY KIND, EXPRESS OR
# IMPLIED, INCLUDING BUT NOT LIMITED TO THE WARRANTIES OF MERCHANTABILITY,
# FITNESS FOR A PARTICULAR PURPOSE AND NONINFRINGEMENT. IN NO EVENT SHALL THE
# AUTHORS OR COPYRIGHT HOLDERS BE LIABLE FOR ANY CLAIM, DAMAGES OR OTHER
# LIABILITY, WHETHER IN AN ACTION OF CONTRACT, TORT OR OTHERWISE, ARISING FROM,
# OUT OF OR IN CONNECTION WITH THE SOFTWARE OR THE USE OR OTHER DEALINGS IN THE
# SOFTWARE.
#

#
# The DI file format is described in detail here:
# http://www.physics.arizona.edu/~smanne/DI/software/fileformats.html
#

import re
from datetime import datetime

import numpy as np

from ..UniformLineScanAndTopography import Topography
<<<<<<< HEAD
from ..UnitConversion import get_unit_conversion_factor, height_units, mangle_length_unit_utf8
from .Reader import ReaderBase, ChannelInfo
=======

from .common import get_unit_conversion_factor, height_units, mangle_length_unit_utf8
from .Reader import ReaderBase, ChannelInfo, MetadataAlreadyFixedByFile
>>>>>>> 7c816b40


###

class DIReader(ReaderBase):
    _format = 'di'
    _name = 'Veeco (Digital Instruments) Nanoscope'
    _description = '''
Digitial Instruments Nanoscope files typically have a three-digit number as
the file extension (.001, .002, .003, ...). This format contains information
on the physical size of the topography map as well as its units. The reader
supports V4.3 and later version of the format.
'''

    def __init__(self, fobj):
        """
        Load Digital Instrument's Nanoscope files.

        Arguments
        ---------
        fobj : filename or file object
             File or data stream to open.
        """
        self._fobj = fobj
        close_file = False
        if not hasattr(fobj, 'read'):
            fobj = open(fobj, 'rb')
            close_file = True
        try:
            parameters = []
            section_name = None
            section_dict = {}

            L = fobj.readline().decode('latin-1').strip()
            while L and L.lower() != r'\*file list end':
                if L.startswith('\\*'):
                    if section_name is not None:
                        parameters += [(section_name, section_dict)]
                    new_section_name = L[2:].lower()
                    if section_name is None:
                        if new_section_name != 'file list':
                            raise IOError("Header must start with the "
                                          "'File list' section.")
                    section_name = new_section_name
                    section_dict = {}
                elif L.startswith('\\'):
                    if section_name is None:
                        raise IOError('Encountered key before section '
                                      'header.')
                    s = L[1:].split(': ', 1)
                    try:
                        key, value = s
                    except ValueError:
                        key, = s
                        value = ''
                    section_dict[key.lower()] = value.strip()
                else:
                    raise IOError(
                        "Header line '{}' does not start with a slash."
                        .format(L))
                L = fobj.readline().decode('latin-1').strip()
            if section_name is None:
                raise IOError('No sections found in header.')
            parameters += [(section_name, section_dict)]

            self._channels = []
            self._offsets = []

            scanner = {}
            info = {}
            for n, p in parameters:
                if n == 'file list':
                    if 'date' in p:
                        info['acquisition_time'] = str(datetime.strptime(p['date'], '%I:%M:%S %p %a %b %d %Y'))
                elif n == 'scanner list' or n == 'ciao scan list':
                    scanner.update(p)
                elif n == 'ciao image list':
                    image_data_key = re.match(r'^S \[(.*?)\] ',
                                              p['@2:image data']).group(1)

                    nx = int(p['samps/line'])
                    ny = int(p['number of lines'])

                    s = p['scan size'].split(' ', 2)
                    sx = float(s[0])
                    sy = float(s[1])

                    xy_unit = mangle_length_unit_utf8(s[2])
                    offset = int(p['data offset'])
                    self._offsets.append(offset)

                    length = int(p['data length'])
                    elsize = int(p['bytes/pixel'])
                    if elsize != 2:
                        raise IOError(
                            "Don't know how to handle {} bytes per pixel "
                            "data.".format(elsize))
                    if nx * ny * elsize != length:
                        raise IOError(
                            'Data block physical_sizes differs from extend '
                            'of surface.')

                    scale_re = re.match(
                        r'^V \[(.*?)\] \(([0-9\.]+) (.*)\/LSB\) (.*) '
                        r'(.*)', p['@2:z scale'])
                    quantity = scale_re.group(1).lower()
                    hard_scale = float(scale_re.group(4)) / 65536
                    hard_unit = scale_re.group(5)

                    s = scanner['@' + quantity].split()
                    if s[0] != 'V' or len(s) < 2:
                        raise ValueError('Malformed Nanoscope DI file.')
                    soft_scale = float(s[1])

                    height_unit = None
                    hard_to_soft = 1.0
                    if len(s) > 2:
                        # Check units
                        height_unit, soft_unit = s[2].split('/')
                        hard_to_soft = get_unit_conversion_factor(hard_unit,
                                                                  soft_unit)
                        if hard_to_soft is None:
                            raise ValueError(
                                "Units for hard (={}) and soft (={}) "
                                "scale differ for '{}'. Don't know how "
                                "to handle this.".format(hard_unit,
                                                         soft_unit,
                                                         image_data_key))
                    if height_unit in height_units:
                        height_unit = mangle_length_unit_utf8(height_unit)
                        if xy_unit != height_unit:
                            fac = get_unit_conversion_factor(xy_unit,
                                                             height_unit)
                            sx *= fac
                            sy *= fac
                            xy_unit = height_unit
                        unit = height_unit
                    else:
                        unit = (xy_unit, height_unit)

                    height_scale_factor = hard_scale * hard_to_soft * soft_scale

                    channel_info = info.copy()
<<<<<<< HEAD
                    channel_info.update(dict(
                        height_scale_factor=hard_scale * hard_to_soft *
                        soft_scale))
=======
                    channel_info.update(dict(unit=unit))
>>>>>>> 7c816b40
                    channel = ChannelInfo(self,
                                          len(self._channels),
                                          name=image_data_key,
                                          dim=2,
                                          nb_grid_pts=(nx, ny),
                                          physical_sizes=(sx, sy),
                                          height_scale_factor=height_scale_factor,
                                          periodic=False,
                                          unit=unit,
                                          info=channel_info)
                    self._channels.append(channel)
        finally:
            if close_file:
                fobj.close()

    @property
    def channels(self):
        return self._channels

    def topography(self, channel_index=None, physical_sizes=None,
                   height_scale_factor=None, unit=None, info={}, periodic=False,
                   subdomain_locations=None, nb_subdomain_grid_pts=None):

        if channel_index is None:
            channel_index = self._default_channel_index

        if subdomain_locations is not None or \
                nb_subdomain_grid_pts is not None:
            raise RuntimeError(
                'This reader does not support MPI parallelization.')
        close_file = False
        if not hasattr(self._fobj, 'read'):
            fobj = open(self._fobj, 'rb')
            close_file = True
        else:
            fobj = self._fobj

        channel = self._channels[channel_index]

        if unit is not None:
            raise ValueError(f'A unit of {channel.info["unit"]} is already given by the data file, it cannot be '
                             f'overidden')

        sx, sy = self._check_physical_sizes(physical_sizes,
                                            channel.physical_sizes)

        nx, ny = channel.nb_grid_pts

        offset = self._offsets[channel_index]
        dtype = np.dtype('<i2')

        ###################################

        fobj.seek(offset)
        rawdata = fobj.read(nx * ny * dtype.itemsize)
        unscaleddata = np.frombuffer(rawdata, count=nx * ny,
                                     dtype=dtype).reshape(nx, ny)

        # internal information from file
        _info = dict(data_source=channel.name)
        _info.update(info)
        if 'acquisition_time' in channel.info:
            _info['acquisition_time'] = channel.info['acquisition_time']

        # it is not allowed to provide extra `physical_sizes` here:
        if physical_sizes is not None:
            raise MetadataAlreadyFixedByFile('physical_sizes')

        # the orientation of the heights is modified in order to match
        # the image of gwyddion when plotted with imshow(t.heights().T)
        # or pcolormesh(t.heights().T) for origin in lower left and
        # with inverted y axis (cartesian coordinate system)
<<<<<<< HEAD
        surface = Topography(np.fliplr(unscaleddata.T), (sx, sy), unit=channel.unit, info=_info, periodic=periodic)
=======

        surface = Topography(np.fliplr(unscaleddata.T), physical_sizes=(sx, sy),
                             info=_info,
                             periodic=periodic)

>>>>>>> 7c816b40
        if height_scale_factor is None:
            height_scale_factor = channel.height_scale_factor
        elif channel.height_scale_factor is not None:
            raise MetadataAlreadyFixedByFile('height_scale_factor')
        if height_scale_factor is not None:
            surface = surface.scale(height_scale_factor)

        if close_file:
            fobj.close()

        return surface

    channels.__doc__ = ReaderBase.channels.__doc__
    topography.__doc__ = ReaderBase.topography.__doc__<|MERGE_RESOLUTION|>--- conflicted
+++ resolved
@@ -35,14 +35,8 @@
 import numpy as np
 
 from ..UniformLineScanAndTopography import Topography
-<<<<<<< HEAD
 from ..UnitConversion import get_unit_conversion_factor, height_units, mangle_length_unit_utf8
-from .Reader import ReaderBase, ChannelInfo
-=======
-
-from .common import get_unit_conversion_factor, height_units, mangle_length_unit_utf8
 from .Reader import ReaderBase, ChannelInfo, MetadataAlreadyFixedByFile
->>>>>>> 7c816b40
 
 
 ###
@@ -185,14 +179,6 @@
 
                     height_scale_factor = hard_scale * hard_to_soft * soft_scale
 
-                    channel_info = info.copy()
-<<<<<<< HEAD
-                    channel_info.update(dict(
-                        height_scale_factor=hard_scale * hard_to_soft *
-                        soft_scale))
-=======
-                    channel_info.update(dict(unit=unit))
->>>>>>> 7c816b40
                     channel = ChannelInfo(self,
                                           len(self._channels),
                                           name=image_data_key,
@@ -202,7 +188,7 @@
                                           height_scale_factor=height_scale_factor,
                                           periodic=False,
                                           unit=unit,
-                                          info=channel_info)
+                                          info=info)
                     self._channels.append(channel)
         finally:
             if close_file:
@@ -213,7 +199,7 @@
         return self._channels
 
     def topography(self, channel_index=None, physical_sizes=None,
-                   height_scale_factor=None, unit=None, info={}, periodic=False,
+                   height_scale_factor=None, info={}, periodic=False,
                    subdomain_locations=None, nb_subdomain_grid_pts=None):
 
         if channel_index is None:
@@ -265,15 +251,8 @@
         # the image of gwyddion when plotted with imshow(t.heights().T)
         # or pcolormesh(t.heights().T) for origin in lower left and
         # with inverted y axis (cartesian coordinate system)
-<<<<<<< HEAD
-        surface = Topography(np.fliplr(unscaleddata.T), (sx, sy), unit=channel.unit, info=_info, periodic=periodic)
-=======
-
-        surface = Topography(np.fliplr(unscaleddata.T), physical_sizes=(sx, sy),
-                             info=_info,
-                             periodic=periodic)
-
->>>>>>> 7c816b40
+
+        surface = Topography(np.fliplr(unscaleddata.T), physical_sizes=(sx, sy), unit=channel.unit, info=_info, periodic=periodic)
         if height_scale_factor is None:
             height_scale_factor = channel.height_scale_factor
         elif channel.height_scale_factor is not None:
