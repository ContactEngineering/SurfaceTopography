--- conflicted
+++ resolved
@@ -195,13 +195,8 @@
         if self._uniform:
             # Return a uniform line scan if data is equally spaced
             topography = UniformLineScan(
-<<<<<<< HEAD
-                self._profile, physical_sizes,
+                self._h, physical_sizes,
                 periodic=False if periodic is None else periodic,
-=======
-                self._h, physical_sizes,
-                periodic=self._periodic if periodic is None else periodic,
->>>>>>> 6984072e
                 unit=unit,
                 info=_info)
         else:
