#
# Copyright 2019-2020 Lars Pastewka
#           2019 Antoine Sanner
#
# ### MIT license
#
# Permission is hereby granted, free of charge, to any person obtaining a copy
# of this software and associated documentation files (the "Software"), to deal
# in the Software without restriction, including without limitation the rights
# to use, copy, modify, merge, publish, distribute, sublicense, and/or sell
# copies of the Software, and to permit persons to whom the Software is
# furnished to do so, subject to the following conditions:
#
# The above copyright notice and this permission notice shall be included in
# all copies or substantial portions of the Software.
#
# THE SOFTWARE IS PROVIDED "AS IS", WITHOUT WARRANTY OF ANY KIND, EXPRESS OR
# IMPLIED, INCLUDING BUT NOT LIMITED TO THE WARRANTIES OF MERCHANTABILITY,
# FITNESS FOR A PARTICULAR PURPOSE AND NONINFRINGEMENT. IN NO EVENT SHALL THE
# AUTHORS OR COPYRIGHT HOLDERS BE LIABLE FOR ANY CLAIM, DAMAGES OR OTHER
# LIABILITY, WHETHER IN AN ACTION OF CONTRACT, TORT OR OTHERWISE, ARISING FROM,
# OUT OF OR IN CONNECTION WITH THE SOFTWARE OR THE USE OR OTHER DEALINGS IN THE
# SOFTWARE.
#

"""
In MPI Parallelized programs:

- we have to use `MPI.File.Open` instead of `open` to allow several processors
  to access the same file simultaneously
- make the file reading in 3 steps:
    - read the nb_grid_pts only (Reader.__init__)
    - make the domain decomposition according to the nb_grid_pts
    - load the relevant subdomain on each processor in Reader.topography()
"""

from ..UniformLineScanAndTopography import Topography
from .Reader import ReaderBase, FileFormatMismatch, ChannelInfo

from NuMPI import MPI
import NuMPI
import NuMPI.IO


class NPYReader(ReaderBase):
    """
    NPY is a file format made specially for numpy arrays. They contain no extra
    metadata so we use directly the implementation from numpy and NuMPI.

    For a description of the file format, see here:
    https://docs.scipy.org/doc/numpy/reference/generated/numpy.lib.format.html
    """

    _format = 'npy'
    _name = 'Numpy arrays (NPY)'
    _description = '''
Load topography information stored as a numpy array. The numpy array format is
specified
[here](https://numpy.org/devdocs/reference/generated/numpy.lib.format.html).
The reader expects a two-dimensional array and interprets it as a map of
heights. Numpy arrays do not store units or physical sizes. These need to be
manually provided by the user.
    '''

    def __init__(self, fn, communicator=MPI.COMM_WORLD):
        """
        Open file in the NPY format.

        Parameters
        ----------
        fn: str
            Name of the file
        communicator: mpi4py MPI communicator or NuMPI stub communicator
            MPI communicator object for parallel loads.
        """
        super().__init__()

        # if comm is None:
        #    raise ValueError("you should provide comm when running with MPI")
        try:
            self.mpi_file = NuMPI.IO.make_mpi_file_view(fn, communicator,
                                                        format="npy")
            self.dtype = self.mpi_file.dtype
            self._nb_grid_pts = self.mpi_file.nb_grid_pts
        except NuMPI.IO.MPIFileTypeError:
            raise FileFormatMismatch()

        # TODO: maybe implement extras specific to SurfaceTopography, like
        #  loading the units and the physical_sizes

    @property
    def channels(self):
        return [ChannelInfo(self, 0,
                            name='Default',
                            dim=len(self._nb_grid_pts),
                            nb_grid_pts=self._nb_grid_pts)]

<<<<<<< HEAD
    def topography(self, channel_index=None, physical_sizes=None, height_scale_factor=None, unit=None, info={},
                   periodic=False, subdomain_locations=None, nb_subdomain_grid_pts=None):
        if channel_index is None:
            channel_index = self._default_channel_index
=======
    def topography(self, channel_index=None, physical_sizes=None,
                   height_scale_factor=None, info={},
                   periodic=False,
                   subdomain_locations=None, nb_subdomain_grid_pts=None):

        if channel_index is not None and channel_index != 0:
            raise ValueError('`channel_index` must be None or 0.')
>>>>>>> 7c816b40

        physical_sizes = self._check_physical_sizes(physical_sizes)
        if subdomain_locations is None and nb_subdomain_grid_pts is None:
            if self.mpi_file.comm.size > 1:
                raise ValueError("This is a parallel run, you should provide "
                                 "subdomain location and number of grid "
                                 "points")
            topography = Topography(
                heights=self.mpi_file.read(
                    subdomain_locations=subdomain_locations,
                    nb_subdomain_grid_pts=nb_subdomain_grid_pts),
                physical_sizes=physical_sizes,
                periodic=periodic,
                unit=unit,
                info=info
            )
        else:
            topography = Topography(
                heights=self.mpi_file.read(
                    subdomain_locations=subdomain_locations,
                    nb_subdomain_grid_pts=nb_subdomain_grid_pts),
                decomposition="subdomain",
                subdomain_locations=subdomain_locations,
<<<<<<< HEAD
                nb_subdomain_grid_pts=nb_subdomain_grid_pts),
            decomposition="subdomain",
            subdomain_locations=subdomain_locations,
            nb_grid_pts=self._nb_grid_pts,
            communicator=self.mpi_file.comm,
            physical_sizes=physical_sizes,
            periodic=periodic,
            unit=unit,
            info=info)
=======
                nb_grid_pts=self._nb_grid_pts,
                communicator=self.mpi_file.comm,
                physical_sizes=physical_sizes,
                periodic=periodic,
                info=info)

        if height_scale_factor is not None:
            topography = topography.scale(height_scale_factor)

        return topography
>>>>>>> 7c816b40

    channels.__doc__ = ReaderBase.channels.__doc__
    topography.__doc__ = ReaderBase.topography.__doc__


def save_npy(fn, topography):
    NuMPI.IO.save_npy(fn=fn, data=topography.heights(),
                      subdomain_locations=topography.subdomain_locations,
                      nb_grid_pts=topography.nb_subdomain_grid_pts,
                      comm=topography.communicator)<|MERGE_RESOLUTION|>--- conflicted
+++ resolved
@@ -95,20 +95,11 @@
                             dim=len(self._nb_grid_pts),
                             nb_grid_pts=self._nb_grid_pts)]
 
-<<<<<<< HEAD
     def topography(self, channel_index=None, physical_sizes=None, height_scale_factor=None, unit=None, info={},
                    periodic=False, subdomain_locations=None, nb_subdomain_grid_pts=None):
-        if channel_index is None:
-            channel_index = self._default_channel_index
-=======
-    def topography(self, channel_index=None, physical_sizes=None,
-                   height_scale_factor=None, info={},
-                   periodic=False,
-                   subdomain_locations=None, nb_subdomain_grid_pts=None):
 
         if channel_index is not None and channel_index != 0:
             raise ValueError('`channel_index` must be None or 0.')
->>>>>>> 7c816b40
 
         physical_sizes = self._check_physical_sizes(physical_sizes)
         if subdomain_locations is None and nb_subdomain_grid_pts is None:
@@ -132,28 +123,17 @@
                     nb_subdomain_grid_pts=nb_subdomain_grid_pts),
                 decomposition="subdomain",
                 subdomain_locations=subdomain_locations,
-<<<<<<< HEAD
-                nb_subdomain_grid_pts=nb_subdomain_grid_pts),
-            decomposition="subdomain",
-            subdomain_locations=subdomain_locations,
-            nb_grid_pts=self._nb_grid_pts,
-            communicator=self.mpi_file.comm,
-            physical_sizes=physical_sizes,
-            periodic=periodic,
-            unit=unit,
-            info=info)
-=======
                 nb_grid_pts=self._nb_grid_pts,
                 communicator=self.mpi_file.comm,
                 physical_sizes=physical_sizes,
                 periodic=periodic,
-                info=info)
+                unit=unit,
+            info=info)
 
         if height_scale_factor is not None:
             topography = topography.scale(height_scale_factor)
 
         return topography
->>>>>>> 7c816b40
 
     channels.__doc__ = ReaderBase.channels.__doc__
     topography.__doc__ = ReaderBase.topography.__doc__
