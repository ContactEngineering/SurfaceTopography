#
# Copyright 2021 Lars Pastewka
#
# ### MIT license
#
# Permission is hereby granted, free of charge, to any person obtaining a copy
# of this software and associated documentation files (the "Software"), to deal
# in the Software without restriction, including without limitation the rights
# to use, copy, modify, merge, publish, distribute, sublicense, and/or sell
# copies of the Software, and to permit persons to whom the Software is
# furnished to do so, subject to the following conditions:
#
# The above copyright notice and this permission notice shall be included in
# all copies or substantial portions of the Software.
#
# THE SOFTWARE IS PROVIDED "AS IS", WITHOUT WARRANTY OF ANY KIND, EXPRESS OR
# IMPLIED, INCLUDING BUT NOT LIMITED TO THE WARRANTIES OF MERCHANTABILITY,
# FITNESS FOR A PARTICULAR PURPOSE AND NONINFRINGEMENT. IN NO EVENT SHALL THE
# AUTHORS OR COPYRIGHT HOLDERS BE LIABLE FOR ANY CLAIM, DAMAGES OR OTHER
# LIABILITY, WHETHER IN AN ACTION OF CONTRACT, TORT OR OTHERWISE, ARISING FROM,
# OUT OF OR IN CONNECTION WITH THE SOFTWARE OR THE USE OR OTHER DEALINGS IN THE
# SOFTWARE.
#

"""
Reader for Keyence ZON files.
"""

# Thanks to @mcmalburg (https://github.com/mcmalburg) for reverse engineering the
# format. See discussion here https://github.com/gabeguss/Keyence/issues/2

import numpy as np
from numpy.lib.stride_tricks import as_strided
from struct import unpack
from zipfile import ZipFile

import defusedxml.ElementTree as ElementTree

from ..UniformLineScanAndTopography import Topography
from .common import OpenFromAny
from .Reader import ReaderBase, ChannelInfo, MetadataAlreadyFixedByFile

# The files within ZON (zip) files are named using UUIDs. Some of these
# UUIDs are fixed and contain the same information in each of these files.

# This file contains height data
HEIGHT_DATA_UUID = '4cdb0c75-5706-48cc-a9a1-adf395d609ae'

# This contains information on unit conversion
UNIT_UUID = '686613b8-27b5-4a29-8ffc-438c2780873e'

# This contains an inventory of *image* data
INVENTORY_UUID = '772e6d38-40aa-4590-85d3-b041fa243570'


def _read_array(f, dtype=np.dtype('<i4')):
    """
    Read binary array contained in a ZON archive

    Arguments
    ---------
    f : file object
        Stream to read array from
    dtype : numpy.dtype, optional
        Data type of individual element.
        (Default: 32-bit integer)
    """
    width, height, element_size, row_bytes = unpack('iiii', f.read(16))
    if element_size % dtype.itemsize != 0:
        raise ValueError(f'File report element size of {element_size} bytes, '
                         f'but requested data type requires {dtype.itemsize} bytes.')
    if row_bytes % dtype.itemsize != 0:
        raise ValueError(f'File reports {row_bytes} bytes per row, but this is not an integer multiple of the data '
                         f'type of size {dtype.itemsize} bytes.')
    raw_data = np.frombuffer(f.read(element_size * height * (row_bytes // dtype.itemsize)), dtype)

    nb_entries = element_size // dtype.itemsize
    if nb_entries == 1:
        array_data = as_strided(raw_data, shape=(width, height), strides=(dtype.itemsize, row_bytes))
    else:
        array_data = as_strided(raw_data, shape=(width, height, nb_entries),
                                strides=(dtype.itemsize, element_size, row_bytes))
    return array_data


class ZONReader(ReaderBase):
    _format = 'zon'
    _name = 'Keyence ZON'
    _description = '''
This reader open ZON files that are written by some Keyence instruments.
'''

    # Reads in the positions of all the data and metadata
    def __init__(self, file_path):
        self._file_path = file_path

        # ZON files are ZIP files with a header. The header contains a
        # thumbnail of the measurement and we are not really interested
        # in that one. Python's ZipFile automatically skips that header.

        self._channels = []
        with OpenFromAny(self._file_path, 'rb') as f:
            with ZipFile(f, 'r') as z:
                # Parse unit information
                root = ElementTree.parse(z.open(UNIT_UUID)).getroot()
                meter_per_pixel = float(root.find('XYCalibration').find('MeterPerPixel').text)
                meter_per_unit = float(root.find('ZCalibration').find('MeterPerUnit').text)

                self._orig_height_scale_factor = meter_per_unit

                # Parse height data information
                # Header consists of four int32, followed by image data
                width, height, element_size = unpack('iii', z.open(HEIGHT_DATA_UUID).read(12))
                assert element_size == 4
                self._channels += [
                    ChannelInfo(self, 0, name='default', dim=2,
                                nb_grid_pts=(width, height),
                                physical_sizes=(width * meter_per_pixel,
                                                height * meter_per_pixel),
<<<<<<< HEAD
                                unit='m',
                                info={'data_uuid': HEIGHT_DATA_UUID,
=======
                                height_scale_factor=self._orig_height_scale_factor,
                                info={'unit': 'm',
                                      'data_uuid': HEIGHT_DATA_UUID,
>>>>>>> 7c816b40
                                      'meter_per_pixel': meter_per_pixel,
                                      'meter_per_unit': meter_per_unit})]

    @property
    def channels(self):
        return self._channels

    def topography(self, channel_index=None, physical_sizes=None, height_scale_factor=None, unit=None, info={},
                   periodic=False, subdomain_locations=None, nb_subdomain_grid_pts=None):
        if channel_index is None:
            channel_index = self._default_channel_index

        if subdomain_locations is not None or nb_subdomain_grid_pts is not None:
            raise RuntimeError('This reader does not support MPI parallelization.')

        channel_info = self._channels[channel_index]
        physical_sizes = self._check_physical_sizes(physical_sizes, channel_info.physical_sizes)

        info.update(channel_info.info)

        if unit is not None:
            raise ValueError(f'A unit of {channel_info.unit} is already given by the data file, it cannot be '
                             f'overidden')
        unit = channel_info.unit

        with OpenFromAny(self._file_path, 'rb') as f:
            # Read image data
            with ZipFile(f, 'r') as z:
                with z.open(channel_info.info['data_uuid']) as f:
                    height_data = _read_array(f)

        topo = Topography(height_data, physical_sizes, unit=unit, info=info, periodic=periodic)

        if height_scale_factor is not None:
            raise MetadataAlreadyFixedByFile('height_scale_factor')

        return topo.scale(self._orig_height_scale_factor)<|MERGE_RESOLUTION|>--- conflicted
+++ resolved
@@ -117,14 +117,11 @@
                                 nb_grid_pts=(width, height),
                                 physical_sizes=(width * meter_per_pixel,
                                                 height * meter_per_pixel),
-<<<<<<< HEAD
-                                unit='m',
-                                info={'data_uuid': HEIGHT_DATA_UUID,
-=======
                                 height_scale_factor=self._orig_height_scale_factor,
                                 info={'unit': 'm',
                                       'data_uuid': HEIGHT_DATA_UUID,
->>>>>>> 7c816b40
+                                unit='m',
+                                info={'data_uuid': HEIGHT_DATA_UUID,
                                       'meter_per_pixel': meter_per_pixel,
                                       'meter_per_unit': meter_per_unit})]
 
