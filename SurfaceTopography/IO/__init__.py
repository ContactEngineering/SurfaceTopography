#
# Copyright 2019-2024 Lars Pastewka
#           2022 Johannes Hörmann
#           2020-2021 Michael Röttger
#           2019 Kai Haase
#           2019 Antoine Sanner
#
# ### MIT license
#
# Permission is hereby granted, free of charge, to any person obtaining a copy
# of this software and associated documentation files (the "Software"), to deal
# in the Software without restriction, including without limitation the rights
# to use, copy, modify, merge, publish, distribute, sublicense, and/or sell
# copies of the Software, and to permit persons to whom the Software is
# furnished to do so, subject to the following conditions:
#
# The above copyright notice and this permission notice shall be included in
# all copies or substantial portions of the Software.
#
# THE SOFTWARE IS PROVIDED "AS IS", WITHOUT WARRANTY OF ANY KIND, EXPRESS OR
# IMPLIED, INCLUDING BUT NOT LIMITED TO THE WARRANTIES OF MERCHANTABILITY,
# FITNESS FOR A PARTICULAR PURPOSE AND NONINFRINGEMENT. IN NO EVENT SHALL THE
# AUTHORS OR COPYRIGHT HOLDERS BE LIABLE FOR ANY CLAIM, DAMAGES OR OTHER
# LIABILITY, WHETHER IN AN ACTION OF CONTRACT, TORT OR OTHERWISE, ARISING FROM,
# OUT OF OR IN CONNECTION WITH THE SOFTWARE OR THE USE OR OTHER DEALINGS IN THE
# SOFTWARE.
#

import os

# Registers DZI writers with Topography class
import SurfaceTopography.IO.DZI  # noqa: F401

from ..Exceptions import UnknownFileFormat  # noqa: F401
from ..Exceptions import (CannotDetectFileFormat, CorruptFile,  # noqa: F401
                          MetadataAlreadyFixedByFile, ReadFileError)
# New-style readers
from .AL3D import AL3DReader
from .BCR import BCRReader
from .DATX import DATXReader
from .DI import DIReader
from .EZD import EZDReader
# Old-style readers
from .FromFile import HGTReader
from .FRT import FRTReader
from .GWY import GWYReader
from .H5 import H5Reader
from .IBW import IBWReader
from .JPK import JPKReader
from .LEXT import LEXTReader
from .Matlab import MatReader
from .MetroPro import MetroProReader
from .MI import MIReader
<<<<<<< HEAD
from .MNT import MNTReader
=======
from .Mitutoyo import MitutoyoReader
>>>>>>> d91f4baa
from .NC import NCReader
from .NPY import NPYReader
from .OIR import OIRReader, POIRReader
from .OPD import OPDReader
from .OPDx import OPDxReader
from .PLU import PLUReader
from .PLUX import PLUXReader
from .PS import PSReader
from .Reader import ReaderBase  # noqa: F401
from .SUR import SURReader
from .Text import AscReader
from .VK import VKReader
from .WSXM import WSXMReader
from .X3P import X3PReader
from .XYZ import XYZReader
from .ZON import ZONReader

readers = [
    # XYZ must come before ASC, because 2D XYZ is a specialized ASC
    XYZReader,
    AscReader,
    DIReader,
    MatReader,
    OPDReader,
    OPDxReader,
    X3PReader,
    IBWReader,
    MIReader,
    MitutoyoReader,
    # NCReader must come before H5Reader, because NC4 *is* a specialized form of HDF5
    NCReader,
    # DATXReader must come before H5Reader, because DATX *is* a specialized form of HDF5
    DATXReader,
    H5Reader,
    NPYReader,
    PSReader,
    SURReader,
    VKReader,
    ZONReader,
    AL3DReader,
    EZDReader,
    BCRReader,
    MetroProReader,
    GWYReader,
    PLUReader,
    FRTReader,
    LEXTReader,
    OIRReader,
    POIRReader,
<<<<<<< HEAD
    MNTReader,
=======
    WSXMReader,
    PLUXReader,
    JPKReader,
>>>>>>> d91f4baa
    # HGT reader should come last as there is no file magic
    HGTReader,
]

lookup_reader_by_format = {}
for reader in readers:
    lookup_reader_by_format[reader.format()] = reader


def detect_format(fobj, comm=None):
    """
    Detect file format based on its content.

    Arguments
    ---------
    fobj : filename or file object
    comm : mpi communicator, optional
    """
    msg = ""
    for reader in readers:
        try:
            if comm is not None:
                reader(fobj, comm)
            else:
                reader(fobj)
            return reader.format()
        except Exception as err:
            msg += "tried {}: \n {}\n\n".format(reader.__name__, err)
        finally:
            if hasattr(fobj, 'seek'):
                # if the reader crashes the cursor in the file-like object
                # has to be set back to the top of the file
                fobj.seek(0)
    raise CannotDetectFileFormat(msg)


def open_topography(fobj, format=None, communicator=None):
    r"""
    Returns a reader object for the file `fobj`. The reader interface mirrors
    the topography interface and can be used to extract meta data (number of
    grid points, physical sizes, etc.) without reading the full topography in
    memory.

    Parameters
    ----------
    fobj : str or filelike object
        path of the file or filelike object
    format : str, optional
        specify in which format the file should be interpreted
    communicator : mpi4py or NuMPI communicator object
        MPI communicator handling inter-process communication

    Returns
    -------
    Instance of a :class:`SurfaceTopography.IO.Reader.ReaderBase` subclass
    according to the format.

    Examples
    --------
    Simplest read workflow:

    >>> reader = open_topography("filename")
    >>> top = reader.topography()

    The first topography in file is returned, independently of whether
    the file has multiple channels or not.

    You can always check the channels and their metadata with
    `reader.channels()`. This returns a list of dicts containing attributes `name`,
    `physical_sizes`, `nb_grid_pts`, ``unit` and `height_scale_factor:

    >>> reader.channels
    [{'name': 'ZSensor',
      'nb_grid_pts': (256, 256),
      'physical_sizes': (9999.999999999998, 9999.999999999998),
      'unit': 'nm',
      'height_scale_factor': 0.29638271279074097},
     {'name': 'AmplitudeError',
      'nb_grid_pts': (256, 256),
      'physical_sizes': (10.0, 10.0),
      'unit': ('µm', None),
      'height_scale_factor': 0.04577566528320313}]

    Here the channel 'ZSensor' offers a topography with sizes of
    10000 nm in each dimension.

    You can choose it by giving the index 0 to channel
    (you would use `channel=1` for the second):

    >>> top = reader.topography(channel=0)

    The returned topography has the physical sizes found in the file.

    You can also prescribe some attributes when reading the topography:

    >>> top = reader.topography(channel=0, physical_sizes=(10.,10.), info={"unit":"µm"})

    In order to plot the topography with matplotlib, you can use

    >>> plt.pcolormesh(*top.positions_and_heights())

    with origin in the lower left and correct tick labels at x and y axes, or

    >>> plt.imshow(top.heights().T)

    with origin in the upper left (inverted y axis).
    """  # noqa: E501
    if communicator is not None:
        kwargs = {"communicator": communicator}
    else:
        kwargs = {}

    if not hasattr(fobj, 'read') and not callable(fobj):  # fobj is a path
        if not os.path.isfile(fobj):
            raise FileExistsError("file {} not found".format(fobj))

    if format is None:
        msg = ""
        for reader in readers:
            try:
                return reader(fobj, **kwargs)
            except Exception as err:
                msg += "tried {}: \n {}\n\n".format(reader.__name__, err)
            finally:
                if hasattr(fobj, 'seek'):
                    # if the reader crashes the cursor in the file-like object
                    # has to be set back to the top of the file
                    fobj.seek(0)
        raise CannotDetectFileFormat(msg)
    else:
        if format not in lookup_reader_by_format.keys():
            raise UnknownFileFormat(
                f"{format} not in registered file formats {lookup_reader_by_format.keys()}.")
        return lookup_reader_by_format[format](fobj, **kwargs)


def read_topography(fn, format=None, communicator=None, **kwargs):
    r"""
    Returns a topography object representing the topograpgy in the file `fobj`.
    If there are multiple data channels within this file, the default channel
    is returned. The default channel depends on the file format; see
    documentation of the respective reader on this.

    Parameters
    ----------
    fobj : str or filelike object
        path of the file or filelike object
    format : str, optional
        specify in which format the file should be interpreted
    communicator : mpi4py or NuMPI communicator object
        MPI communicator handling inter-process communication
    channel : int
        Number of the channel to load. See also `channels` method.
    physical_sizes : tuple of floats
        Physical size of the topography. It is necessary to specify this
        if no physical size is found in the data file. If there is a
        physical size in the file, then specifying this parameter will raise
        an exception.
    height_scale_factor : float
        Can be used to set height scale factor if not found in the data file.
    info : dict
        This dictionary will be appended to the info dictionary returned
        by the reader.
    periodic: bool
        Wether the SurfaceTopography should be interpreted as one period of a
        periodic surface. This will affect the PSD and autocorrelation
        calculations (windowing)
    subdomain_locations : tuple of ints
        Origin (location) of the subdomain handled by the present MPI process.
    nb_subdomain_grid_pts : tuple of ints
        Number of grid points within the subdomain handled by the present
        MPI process.

    Returns
    -------
    topography : subclass of :obj:`HeightContainer`
        The object containing the actual topography data.

    Raises
    ------
    MetadataAlreadyDefined
        Raised if given arguments for `physical_sizes` or `height_scale_factor`
        although it's already given in the file.
    """
    with open_topography(fn, format=format,
                         communicator=communicator) as reader:
        t = reader.topography(**kwargs)
    return t<|MERGE_RESOLUTION|>--- conflicted
+++ resolved
@@ -51,11 +51,8 @@
 from .Matlab import MatReader
 from .MetroPro import MetroProReader
 from .MI import MIReader
-<<<<<<< HEAD
+from .Mitutoyo import MitutoyoReader
 from .MNT import MNTReader
-=======
-from .Mitutoyo import MitutoyoReader
->>>>>>> d91f4baa
 from .NC import NCReader
 from .NPY import NPYReader
 from .OIR import OIRReader, POIRReader
@@ -105,13 +102,10 @@
     LEXTReader,
     OIRReader,
     POIRReader,
-<<<<<<< HEAD
-    MNTReader,
-=======
     WSXMReader,
     PLUXReader,
     JPKReader,
->>>>>>> d91f4baa
+    MNTReader,
     # HGT reader should come last as there is no file magic
     HGTReader,
 ]
