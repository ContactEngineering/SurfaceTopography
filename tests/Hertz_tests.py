--- conflicted
+++ resolved
@@ -40,11 +40,7 @@
     from PyCo.ContactMechanics import HardWall
     from PyCo.SolidMechanics import PeriodicFFTElasticHalfSpace
     from PyCo.SolidMechanics import FreeFFTElasticHalfSpace
-<<<<<<< HEAD
-    from PyCo.Topography import Sphere
-=======
     from PyCo.Topography import make_sphere
->>>>>>> e160b92d
     from PyCo.System import make_system
     #from PyCo.Tools.Logger import screen
     from PyCo.ReferenceSolutions.Hertz import (radius_and_pressure,
@@ -81,11 +77,7 @@
                     substrate = FreeFFTElasticHalfSpace((nx, ny), self.E_s,
                                                         (sx, sx))
                     interaction = HardWall()
-<<<<<<< HEAD
-                    surface = Sphere(self.r_s, (nx, ny), (sx, sx))
-=======
                     surface = make_sphere(self.r_s, (nx, ny), (sx, sx))
->>>>>>> e160b92d
                     system = make_system(substrate, interaction, surface)
 
                     result = system.minimize_proxy(offset=disp0,
