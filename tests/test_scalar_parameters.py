--- conflicted
+++ resolved
@@ -24,57 +24,13 @@
 # SOFTWARE.
 #
 
+import pytest
 import unittest
+import numpy as np
 
-import numpy as np
-import pytest
-
-from NuMPI import MPI
 
 from SurfaceTopography import Topography, NonuniformLineScan, UniformLineScan
 
-<<<<<<< HEAD
-pytestmark = pytest.mark.skipif(
-    MPI.COMM_WORLD.Get_size() > 1,
-    reason="tests only serial funcionalities, please execute with pytest")
-
-
-class SinewaveTestUniform(unittest.TestCase):
-    def setUp(self):
-        n = 256
-        X, Y = np.mgrid[slice(0, n), slice(0, n)]
-
-        self.hm = 0.1
-        self.L = float(n)
-        self.sinsurf = np.sin(2 * np.pi / self.L * X) * np.sin(
-            2 * np.pi / self.L * Y) * self.hm
-        self.size = (self.L, self.L)
-
-        self.surf = Topography(self.sinsurf, physical_sizes=self.size)
-
-        self.precision = 5
-
-    def test_rms_curvature(self):
-        numerical = self.surf.rms_curvature()
-        analytical = np.sqrt(
-            4 * (16 * np.pi ** 4 / self.L ** 4) * self.hm ** 2 / 4 / 4)
-        #                 rms(∆)^2 = (qx^2 + qy^2)^2 * hm^2 / 4
-        # print(numerical-analytical)
-        self.assertAlmostEqual(numerical, analytical, self.precision)
-
-    def test_rms_slope(self):
-        numerical = self.surf.rms_slope()
-        analytical = np.sqrt(2 * np.pi ** 2 * self.hm ** 2 / self.L ** 2)
-        # print(numerical-analytical)
-        self.assertAlmostEqual(numerical, analytical, self.precision)
-
-    def test_rms_height(self):
-        numerical = self.surf.rms_height()
-        analytical = np.sqrt(self.hm ** 2 / 4)
-
-        self.assertEqual(numerical, analytical)
-
-=======
 from NuMPI import MPI
 
 from muFFT import FFT
@@ -85,7 +41,6 @@
     X, Y = np.mgrid[slice(0,n),slice(0,n)]
 
     fftengine = FFT((n, n), fft="mpi", communicator=comm)
->>>>>>> 32530388
 
     hm = 0.1
     L = float(n)
@@ -135,17 +90,15 @@
     X, Y = np.mgrid[slice(0, n), slice(0, n)]
     hm = 0.3
     L = float(n)
-    size = (L, L)
+    size=(L,L)
 
-    surf = Topography(np.sin(2 * np.pi / L * X) * hm, physical_sizes=size,
-                      periodic=periodic)
+    surf = Topography(np.sin(2 * np.pi / L * X) *hm, physical_sizes=size, periodic=periodic)
     numerical_lapl = surf.rms_laplacian()
-    analytical_lapl = np.sqrt((2 * np.pi / L) ** 4 * hm ** 2 / 2)
-    # print(numerical-analytical)
-    np.testing.assert_almost_equal(numerical_lapl, analytical_lapl, precision)
+    analytical_lapl = np.sqrt((2 * np.pi / L )**4 *hm**2 /2)
+    #print(numerical-analytical)
+    np.testing.assert_almost_equal(numerical_lapl, analytical_lapl,precision)
 
-    np.testing.assert_almost_equal(surf.rms_curvature(), analytical_lapl / 2,
-                                   precision)
+    np.testing.assert_almost_equal(surf.rms_curvature(), analytical_lapl / 2  , precision)
 
 @pytest.mark.skipif(MPI.COMM_WORLD.Get_size()> 1,
         reason="tests only serial functionalities, please execute with pytest")
@@ -153,28 +106,23 @@
     n = 16
     x = np.arange(n)
     curvature = 0.1
-    heights = 0.5 * curvature * x ** 2
+    heights = 0.5 * curvature * x**2
 
     surf = UniformLineScan(heights, physical_sizes=(n,),
-                           periodic=False)
+                      periodic=False)
     # central finite differences are second order and so exact for the parabola
     assert abs((surf.rms_curvature() - curvature) / curvature) < 1e-15
 
-<<<<<<< HEAD
-
-=======
 @pytest.mark.skipif(MPI.COMM_WORLD.Get_size()> 1,
         reason="tests only serial functionalities, please execute with pytest")
->>>>>>> 32530388
 def test_rms_curvature_paraboloid_uniform_2D():
     n = 16
     X, Y = np.mgrid[slice(0, n), slice(0, n)]
     curvature = 0.1
-    heights = 0.5 * curvature * (X ** 2 + Y ** 2)
-    surf = Topography(heights, physical_sizes=(n, n), periodic=False)
-    # central finite differences are second order and so exact for the
-    # paraboloid
-    assert abs((surf.rms_curvature() - curvature) / curvature) < 1e-15
+    heights = 0.5 * curvature * (X**2 + Y**2)
+    surf = Topography(heights, physical_sizes=(n,n), periodic=False)
+    # central finite differences are second order and so exact for the paraboloid
+    assert abs((surf.rms_curvature() - curvature) / curvature)  < 1e-15
 
 @unittest.skipIf(MPI.COMM_WORLD.Get_size()> 1,
         reason="tests only serial functionalities, please execute with pytest")
@@ -184,30 +132,29 @@
 
         self.hm = 0.1
         self.L = n
-        self.X = np.arange(n + 1)  # n+1 because we need the endpoint
+        self.X = np.arange(n+1)  # n+1 because we need the endpoint
         self.sinsurf = np.sin(2 * np.pi * self.X / self.L) * self.hm
 
         self.precision = 5
 
-    #    def test_rms_curvature(self):
-    #        numerical = Nonuniform.rms_curvature(self.X, self.sinsurf)
-    #        analytical = np.sqrt(16*np.pi**4 *self.hm**2 / self.L**4 )
-    #        #print(numerical-analytical)
-    #        self.assertAlmostEqual(numerical,analytical,self.precision)
+#    def test_rms_curvature(self):
+#        numerical = Nonuniform.rms_curvature(self.X, self.sinsurf)
+#        analytical = np.sqrt(16*np.pi**4 *self.hm**2 / self.L**4 )
+#        #print(numerical-analytical)
+#        self.assertAlmostEqual(numerical,analytical,self.precision)
 
     def test_rms_slope(self):
         numerical = NonuniformLineScan(self.X, self.sinsurf).rms_slope()
-        analytical = np.sqrt(2 * np.pi ** 2 * self.hm ** 2 / self.L ** 2)
+        analytical = np.sqrt(2*np.pi ** 2 * self.hm**2 / self.L**2)
         # print(numerical-analytical)
         self.assertAlmostEqual(numerical, analytical, self.precision)
 
     def test_rms_height(self):
         numerical = NonuniformLineScan(self.X, self.sinsurf).rms_height()
-        analytical = np.sqrt(self.hm ** 2 / 2)
-        # numerical = np.sqrt(np.trapz(self.sinsurf**2, self.X))
+        analytical = np.sqrt(self.hm**2 / 2)
+        #numerical = np.sqrt(np.trapz(self.sinsurf**2, self.X))
 
         self.assertAlmostEqual(numerical, analytical, self.precision)
 
-
 if __name__ == '__main__':
     unittest.main()